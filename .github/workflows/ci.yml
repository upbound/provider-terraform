--- conflicted
+++ resolved
@@ -12,11 +12,7 @@
   ci:
     uses: upbound/official-providers-ci/.github/workflows/provider-ci.yml@main
     with:
-<<<<<<< HEAD
-      go-version: "1.21"
-=======
       go-version: "1.22"
->>>>>>> 51c10b70
       upjet-based-provider: false
     secrets:
       UPBOUND_MARKETPLACE_PUSH_ROBOT_USR: ${{ secrets.UPBOUND_MARKETPLACE_PUSH_ROBOT_USR }}
