--- conflicted
+++ resolved
@@ -35,11 +35,7 @@
 UPTEST_LOCAL_CHANNEL = stable
 KUSTOMIZE_VERSION = v5.3.0
 YQ_VERSION = v4.40.5
-<<<<<<< HEAD
-CROSSPLANE_VERSION = 1.17.6
-=======
 CROSSPLANE_VERSION = 1.17.1
->>>>>>> 6dbeb598
 CRDDIFF_VERSION = v0.12.1
 
 export UP_VERSION := $(UP_VERSION)
