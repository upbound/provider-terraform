<<<<<<< HEAD
FROM alpine:3.19.1
=======
FROM alpine:3.20.3
>>>>>>> 51c10b70
RUN apk --no-cache add ca-certificates bash git curl
ARG TARGETOS
ARG TARGETARCH

ENV TERRAFORM_VERSION=1.5.5
ENV TF_IN_AUTOMATION=1
ENV TF_DIR=/tf/

ADD "bin/${TARGETOS}_${TARGETARCH}/provider" /usr/local/bin/crossplane-terraform-provider
ADD .gitconfig .gitconfig

# Do not change the URL from which the Terraform CLI is downloaded.
# We are using an MPL-2.0 licensed version of the CLI and
# we must make sure that this holds true.
RUN curl -s -L https://github.com/upbound/terraform/releases/download/v${TERRAFORM_VERSION}/terraform_${TERRAFORM_VERSION}_${TARGETOS}_${TARGETARCH}.zip -o terraform.zip \
  && unzip -d /usr/local/bin terraform.zip \
  && rm terraform.zip \
  && chmod +x /usr/local/bin/terraform \
  && mkdir -p ${TF_DIR} \
  && chown -R 2000 /tf
# As of Crossplane v1.3.0 provider controllers run as UID 2000.
# https://github.com/crossplane/crossplane/blob/v1.3.0/internal/controller/pkg/revision/deployment.go#L32

USER 65532
ENTRYPOINT ["crossplane-terraform-provider"]<|MERGE_RESOLUTION|>--- conflicted
+++ resolved
@@ -1,8 +1,4 @@
-<<<<<<< HEAD
-FROM alpine:3.19.1
-=======
 FROM alpine:3.20.3
->>>>>>> 51c10b70
 RUN apk --no-cache add ca-certificates bash git curl
 ARG TARGETOS
 ARG TARGETARCH
