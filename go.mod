module github.com/upbound/provider-terraform

go 1.19

require (
	github.com/crossplane/crossplane-runtime v0.19.0
	github.com/crossplane/crossplane-tools v0.0.0-20220310165030-1f43fc12793e
	github.com/google/go-cmp v0.5.9
	github.com/google/uuid v1.3.0
	github.com/hashicorp/go-getter v1.6.2
	github.com/pkg/errors v0.9.1
	github.com/spf13/afero v1.9.3
	go.uber.org/zap v1.24.0
	golang.org/x/sync v0.1.0
	gopkg.in/alecthomas/kingpin.v2 v2.2.6
	k8s.io/api v0.26.1
	k8s.io/apimachinery v0.26.1
	k8s.io/client-go v0.26.1
<<<<<<< HEAD
	sigs.k8s.io/controller-runtime v0.14.1
=======
	sigs.k8s.io/controller-runtime v0.14.4
>>>>>>> db03532b
	sigs.k8s.io/controller-tools v0.11.3
)

replace github.com/crossplane/crossplane-runtime v0.18.0 => github.com/bobh66/crossplane-runtime v0.15.1-0.20230116231839-46d6a0a87fed

require (
	cloud.google.com/go v0.97.0 // indirect
	cloud.google.com/go/storage v1.14.0 // indirect
	github.com/alecthomas/template v0.0.0-20190718012654-fb15b899a751 // indirect
	github.com/alecthomas/units v0.0.0-20210912230133-d1bdfacee922 // indirect
	github.com/armon/go-metrics v0.3.9 // indirect
	github.com/armon/go-radix v1.0.0 // indirect
	github.com/aws/aws-sdk-go v1.33.0 // indirect
	github.com/beorn7/perks v1.0.1 // indirect
	github.com/bgentry/go-netrc v0.0.0-20140422174119-9fd32a8b3d3d // indirect
	github.com/cenkalti/backoff/v3 v3.0.0 // indirect
	github.com/cespare/xxhash/v2 v2.1.2 // indirect
	github.com/dave/jennifer v1.4.1 // indirect
	github.com/davecgh/go-spew v1.1.1 // indirect
	github.com/emicklei/go-restful/v3 v3.9.0 // indirect
	github.com/evanphx/json-patch/v5 v5.6.0 // indirect
	github.com/fatih/color v1.13.0 // indirect
	github.com/fsnotify/fsnotify v1.6.0 // indirect
	github.com/go-logr/logr v1.2.3 // indirect
	github.com/go-logr/zapr v1.2.3 // indirect
	github.com/go-openapi/jsonpointer v0.19.5 // indirect
	github.com/go-openapi/jsonreference v0.20.0 // indirect
	github.com/go-openapi/swag v0.19.14 // indirect
	github.com/gobuffalo/flect v0.3.0 // indirect
	github.com/gogo/protobuf v1.3.2 // indirect
	github.com/golang/groupcache v0.0.0-20210331224755-41bb18bfe9da // indirect
	github.com/golang/protobuf v1.5.2 // indirect
	github.com/golang/snappy v0.0.4 // indirect
	github.com/google/gnostic v0.5.7-v3refs // indirect
	github.com/google/gofuzz v1.1.0 // indirect
	github.com/googleapis/gax-go/v2 v2.1.0 // indirect
	github.com/hashicorp/errwrap v1.1.0 // indirect
	github.com/hashicorp/go-cleanhttp v0.5.2 // indirect
	github.com/hashicorp/go-hclog v0.16.2 // indirect
	github.com/hashicorp/go-immutable-radix v1.3.1 // indirect
	github.com/hashicorp/go-multierror v1.1.1 // indirect
	github.com/hashicorp/go-plugin v1.4.3 // indirect
	github.com/hashicorp/go-retryablehttp v0.6.6 // indirect
	github.com/hashicorp/go-rootcerts v1.0.2 // indirect
	github.com/hashicorp/go-safetemp v1.0.0 // indirect
	github.com/hashicorp/go-secure-stdlib/mlock v0.1.1 // indirect
	github.com/hashicorp/go-secure-stdlib/parseutil v0.1.1 // indirect
	github.com/hashicorp/go-secure-stdlib/strutil v0.1.1 // indirect
	github.com/hashicorp/go-sockaddr v1.0.2 // indirect
	github.com/hashicorp/go-uuid v1.0.2 // indirect
	github.com/hashicorp/go-version v1.2.0 // indirect
	github.com/hashicorp/golang-lru v0.5.4 // indirect
	github.com/hashicorp/hcl v1.0.0 // indirect
	github.com/hashicorp/vault/api v1.5.0 // indirect
	github.com/hashicorp/vault/sdk v0.4.1 // indirect
	github.com/hashicorp/yamux v0.0.0-20180604194846-3520598351bb // indirect
	github.com/imdario/mergo v0.3.12 // indirect
	github.com/inconshreveable/mousetrap v1.0.1 // indirect
	github.com/jmespath/go-jmespath v0.3.0 // indirect
	github.com/josharian/intern v1.0.0 // indirect
	github.com/json-iterator/go v1.1.12 // indirect
	github.com/klauspost/compress v1.11.2 // indirect
	github.com/mailru/easyjson v0.7.6 // indirect
	github.com/mattn/go-colorable v0.1.9 // indirect
	github.com/mattn/go-isatty v0.0.14 // indirect
	github.com/matttproud/golang_protobuf_extensions v1.0.2 // indirect
	github.com/mitchellh/copystructure v1.0.0 // indirect
	github.com/mitchellh/go-homedir v1.1.0 // indirect
	github.com/mitchellh/go-testing-interface v1.0.0 // indirect
	github.com/mitchellh/mapstructure v1.4.2 // indirect
	github.com/mitchellh/reflectwalk v1.0.0 // indirect
	github.com/modern-go/concurrent v0.0.0-20180306012644-bacd9c7ef1dd // indirect
	github.com/modern-go/reflect2 v1.0.2 // indirect
	github.com/munnerz/goautoneg v0.0.0-20191010083416-a7dc8b61c822 // indirect
	github.com/oklog/run v1.0.0 // indirect
	github.com/pierrec/lz4 v2.5.2+incompatible // indirect
	github.com/prometheus/client_golang v1.14.0 // indirect
	github.com/prometheus/client_model v0.3.0 // indirect
	github.com/prometheus/common v0.37.0 // indirect
	github.com/prometheus/procfs v0.8.0 // indirect
	github.com/ryanuber/go-glob v1.0.0 // indirect
	github.com/spf13/cobra v1.6.1 // indirect
	github.com/spf13/pflag v1.0.5 // indirect
	github.com/ulikunitz/xz v0.5.8 // indirect
	go.opencensus.io v0.23.0 // indirect
	go.uber.org/atomic v1.9.0 // indirect
	go.uber.org/multierr v1.6.0 // indirect
	golang.org/x/crypto v0.1.0 // indirect
	golang.org/x/mod v0.7.0 // indirect
	golang.org/x/net v0.4.0 // indirect
	golang.org/x/oauth2 v0.0.0-20220223155221-ee480838109b // indirect
	golang.org/x/sys v0.3.0 // indirect
	golang.org/x/term v0.3.0 // indirect
	golang.org/x/text v0.5.0 // indirect
	golang.org/x/time v0.3.0 // indirect
	golang.org/x/tools v0.4.0 // indirect
	golang.org/x/xerrors v0.0.0-20200804184101-5ec99f83aff1 // indirect
	gomodules.xyz/jsonpatch/v2 v2.2.0 // indirect
	google.golang.org/api v0.57.0 // indirect
	google.golang.org/appengine v1.6.7 // indirect
	google.golang.org/genproto v0.0.0-20220502173005-c8bf987b8c21 // indirect
	google.golang.org/grpc v1.49.0 // indirect
	google.golang.org/protobuf v1.28.1 // indirect
	gopkg.in/inf.v0 v0.9.1 // indirect
	gopkg.in/square/go-jose.v2 v2.5.1 // indirect
	gopkg.in/yaml.v2 v2.4.0 // indirect
	gopkg.in/yaml.v3 v3.0.1 // indirect
	k8s.io/apiextensions-apiserver v0.26.1 // indirect
	k8s.io/component-base v0.26.1 // indirect
	k8s.io/klog/v2 v2.80.1 // indirect
	k8s.io/kube-openapi v0.0.0-20221012153701-172d655c2280 // indirect
	k8s.io/utils v0.0.0-20221128185143-99ec85e7a448 // indirect
	sigs.k8s.io/json v0.0.0-20220713155537-f223a00ba0e2 // indirect
	sigs.k8s.io/structured-merge-diff/v4 v4.2.3 // indirect
	sigs.k8s.io/yaml v1.3.0 // indirect
)<|MERGE_RESOLUTION|>--- conflicted
+++ resolved
@@ -16,11 +16,7 @@
 	k8s.io/api v0.26.1
 	k8s.io/apimachinery v0.26.1
 	k8s.io/client-go v0.26.1
-<<<<<<< HEAD
-	sigs.k8s.io/controller-runtime v0.14.1
-=======
 	sigs.k8s.io/controller-runtime v0.14.4
->>>>>>> db03532b
 	sigs.k8s.io/controller-tools v0.11.3
 )
 
