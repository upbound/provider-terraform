--- conflicted
+++ resolved
@@ -53,27 +53,6 @@
 	errGetPC        = "cannot get ProviderConfig"
 	errGetCreds     = "cannot get credentials"
 
-<<<<<<< HEAD
-	errMkdir               = "cannot make Terraform configuration directory"
-	errRemoteModule        = "cannot get remote Terraform module"
-	errWriteCreds          = "cannot write Terraform credentials"
-	errWriteGitCreds       = "cannot write .git-credentials to /tmp dir"
-	errWriteConfig         = "cannot write Terraform configuration " + tfConfig
-	errWriteMain           = "cannot write Terraform configuration " + tfMain
-	errInit                = "cannot initialize Terraform configuration"
-	errWorkspace           = "cannot select Terraform workspace"
-	errResources           = "cannot list Terraform resources"
-	errDiff                = "cannot diff (i.e. plan) Terraform configuration"
-	errOutputs             = "cannot list Terraform outputs"
-	errOptions             = "cannot determine Terraform options"
-	errApply               = "cannot apply Terraform configuration"
-	errDestroy             = "cannot destroy Terraform configuration"
-	errVarFile             = "cannot get tfvars"
-	errListLeases          = "cannot get list of Lease objects"
-	errListSecrets         = "cannot get list of Secret objects"
-	errDeleteSecret        = "cannot delete Secret for Workspace"
-	errDeleteLease         = "cannot delete Least for Workspace"
-=======
 	errMkdir         = "cannot make Terraform configuration directory"
 	errRemoteModule  = "cannot get remote Terraform module"
 	errWriteCreds    = "cannot write Terraform credentials"
@@ -89,8 +68,11 @@
 	errApply         = "cannot apply Terraform configuration"
 	errDestroy       = "cannot destroy Terraform configuration"
 	errVarFile       = "cannot get tfvars"
-
->>>>>>> b51f434c
+	errListLeases    = "cannot get list of Lease objects"
+	errListSecrets   = "cannot get list of Secret objects"
+	errDeleteSecret  = "cannot delete Secret for Workspace"
+	errDeleteLease   = "cannot delete Least for Workspace"
+
 	gitCredentialsFilename = ".git-credentials"
 )
 
@@ -357,7 +339,6 @@
 	}
 
 	o = append(o, terraform.WithArgs(cr.Spec.ForProvider.DestroyArgs))
-<<<<<<< HEAD
 	if err := c.tf.Destroy(ctx, o...); err != nil {
 		return errors.Wrap(err, errDestroy)
 	}
@@ -383,9 +364,6 @@
 		}
 	}
 	return nil
-=======
-	return errors.Wrap(c.tf.Destroy(ctx, o...), errDestroy)
->>>>>>> b51f434c
 }
 
 func (c *external) options(ctx context.Context, p v1alpha1.WorkspaceParameters) ([]terraform.Option, error) {
