--- conflicted
+++ resolved
@@ -22,10 +22,6 @@
 	"bytes"
 	"context"
 	"encoding/json"
-<<<<<<< HEAD
-	"io/ioutil"
-=======
->>>>>>> 4aa8152f
 	"os"
 	"os/exec"
 	"path/filepath"
