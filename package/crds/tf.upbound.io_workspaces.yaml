--- conflicted
+++ resolved
@@ -3,6 +3,7 @@
 kind: CustomResourceDefinition
 metadata:
   annotations:
+    controller-gen.kubebuilder.io/version: v0.14.0
     controller-gen.kubebuilder.io/version: v0.14.0
   name: workspaces.tf.upbound.io
 spec:
@@ -39,8 +40,19 @@
               Servers should convert recognized schemas to the latest internal value, and
               may reject unrecognized values.
               More info: https://git.k8s.io/community/contributors/devel/sig-architecture/api-conventions.md#resources
+            description: |-
+              APIVersion defines the versioned schema of this representation of an object.
+              Servers should convert recognized schemas to the latest internal value, and
+              may reject unrecognized values.
+              More info: https://git.k8s.io/community/contributors/devel/sig-architecture/api-conventions.md#resources
             type: string
           kind:
+            description: |-
+              Kind is a string value representing the REST resource this object represents.
+              Servers may infer this from the endpoint the client submits requests to.
+              Cannot be updated.
+              In CamelCase.
+              More info: https://git.k8s.io/community/contributors/devel/sig-architecture/api-conventions.md#types-kinds
             description: |-
               Kind is a string value representing the REST resource this object represents.
               Servers may infer this from the endpoint the client submits requests to.
@@ -55,6 +67,14 @@
             properties:
               deletionPolicy:
                 default: Delete
+                description: |-
+                  DeletionPolicy specifies what will happen to the underlying external
+                  when this managed resource is deleted - either "Delete" or "Orphan" the
+                  external resource.
+                  This field is planned to be deprecated in favor of the ManagementPolicies
+                  field in a future release. Currently, both could be set independently and
+                  non-default values would be honored if the feature flag is enabled.
+                  See the design doc for more information: https://github.com/crossplane/crossplane/blob/499895a25d1a1a0ba1604944ef98ac7a1a71f197/design/design-doc-observe-only-resources.md?plain=1#L223
                 description: |-
                   DeletionPolicy specifies what will happen to the underlying external
                   when this managed resource is deleted - either "Delete" or "Orphan" the
@@ -141,15 +161,12 @@
                       - name
                       type: object
                     type: array
-<<<<<<< HEAD
                   includePlan:
                     default: false
                     description: |-
                       Include the output of terraform plan in the status.
                       The plan will be gzipped and base64 encoded.
                     type: boolean
-=======
->>>>>>> 51c10b70
                   initArgs:
                     description: Arguments to be included in the terraform init CLI
                       command
@@ -170,11 +187,13 @@
                       file. When the workspace's source is 'Remote' (the default) this can be
                       any address supported by terraform init -from-module, for example a git
                       repository or an S3 bucket. When the workspace's source is 'Inline' the
-<<<<<<< HEAD
+                      content of a simple main.tf or main.tf.json file may be written inline.
+                    description: |-
+                      The root module of this workspace; i.e. the module containing its main.tf
+                      file. When the workspace's source is 'Remote' (the default) this can be
+                      any address supported by terraform init -from-module, for example a git
+                      repository or an S3 bucket. When the workspace's source is 'Inline' the
                       content of a simple main.tf file may be written inline.
-=======
-                      content of a simple main.tf or main.tf.json file may be written inline.
->>>>>>> 51c10b70
                     type: string
                   planArgs:
                     description: Arguments to be included in the terraform plan CLI
@@ -189,6 +208,9 @@
                     - Inline
                     type: string
                   varFiles:
+                    description: |-
+                      Files of configuration variables. Explicitly declared vars take
+                      precedence.
                     description: |-
                       Files of configuration variables. Explicitly declared vars take
                       precedence.
@@ -283,7 +305,21 @@
                   custom, the DeletionPolicy field will be ignored.
                   See the design doc for more information: https://github.com/crossplane/crossplane/blob/499895a25d1a1a0ba1604944ef98ac7a1a71f197/design/design-doc-observe-only-resources.md?plain=1#L223
                   and this one: https://github.com/crossplane/crossplane/blob/444267e84783136daa93568b364a5f01228cacbe/design/one-pager-ignore-changes.md
+                description: |-
+                  THIS IS A BETA FIELD. It is on by default but can be opted out
+                  through a Crossplane feature flag.
+                  ManagementPolicies specify the array of actions Crossplane is allowed to
+                  take on the managed and external resources.
+                  This field is planned to replace the DeletionPolicy field in a future
+                  release. Currently, both could be set independently and non-default
+                  values would be honored if the feature flag is enabled. If both are
+                  custom, the DeletionPolicy field will be ignored.
+                  See the design doc for more information: https://github.com/crossplane/crossplane/blob/499895a25d1a1a0ba1604944ef98ac7a1a71f197/design/design-doc-observe-only-resources.md?plain=1#L223
+                  and this one: https://github.com/crossplane/crossplane/blob/444267e84783136daa93568b364a5f01228cacbe/design/one-pager-ignore-changes.md
                 items:
+                  description: |-
+                    A ManagementAction represents an action that the Crossplane controllers
+                    can take on an external resource.
                   description: |-
                     A ManagementAction represents an action that the Crossplane controllers
                     can take on an external resource.
@@ -303,6 +339,10 @@
                   ProviderConfigReference specifies how the provider that will be used to
                   create, observe, update, and delete this managed resource should be
                   configured.
+                description: |-
+                  ProviderConfigReference specifies how the provider that will be used to
+                  create, observe, update, and delete this managed resource should be
+                  configured.
                 properties:
                   name:
                     description: Name of the referenced object.
@@ -312,6 +352,11 @@
                     properties:
                       resolution:
                         default: Required
+                        description: |-
+                          Resolution specifies whether resolution of this reference is required.
+                          The default is 'Required', which means the reconcile will fail if the
+                          reference cannot be resolved. 'Optional' means this reference will be
+                          a no-op if it cannot be resolved.
                         description: |-
                           Resolution specifies whether resolution of this reference is required.
                           The default is 'Required', which means the reconcile will fail if the
@@ -322,6 +367,11 @@
                         - Optional
                         type: string
                       resolve:
+                        description: |-
+                          Resolve specifies when this reference should be resolved. The default
+                          is 'IfNotPresent', which will attempt to resolve the reference only when
+                          the corresponding field is not present. Use 'Always' to resolve the
+                          reference on every reconcile.
                         description: |-
                           Resolve specifies when this reference should be resolved. The default
                           is 'IfNotPresent', which will attempt to resolve the reference only when
@@ -342,10 +392,19 @@
                   which any connection details for this managed resource should be written.
                   Connection details frequently include the endpoint, username,
                   and password required to connect to the managed resource.
+                description: |-
+                  PublishConnectionDetailsTo specifies the connection secret config which
+                  contains a name, metadata and a reference to secret store config to
+                  which any connection details for this managed resource should be written.
+                  Connection details frequently include the endpoint, username,
+                  and password required to connect to the managed resource.
                 properties:
                   configRef:
                     default:
                       name: default
+                    description: |-
+                      SecretStoreConfigRef specifies which secret store config should be used
+                      for this ConnectionSecret.
                     description: |-
                       SecretStoreConfigRef specifies which secret store config should be used
                       for this ConnectionSecret.
@@ -363,11 +422,21 @@
                               The default is 'Required', which means the reconcile will fail if the
                               reference cannot be resolved. 'Optional' means this reference will be
                               a no-op if it cannot be resolved.
+                            description: |-
+                              Resolution specifies whether resolution of this reference is required.
+                              The default is 'Required', which means the reconcile will fail if the
+                              reference cannot be resolved. 'Optional' means this reference will be
+                              a no-op if it cannot be resolved.
                             enum:
                             - Required
                             - Optional
                             type: string
                           resolve:
+                            description: |-
+                              Resolve specifies when this reference should be resolved. The default
+                              is 'IfNotPresent', which will attempt to resolve the reference only when
+                              the corresponding field is not present. Use 'Always' to resolve the
+                              reference on every reconcile.
                             description: |-
                               Resolve specifies when this reference should be resolved. The default
                               is 'IfNotPresent', which will attempt to resolve the reference only when
@@ -391,16 +460,26 @@
                           Annotations are the annotations to be added to connection secret.
                           - For Kubernetes secrets, this will be used as "metadata.annotations".
                           - It is up to Secret Store implementation for others store types.
+                        description: |-
+                          Annotations are the annotations to be added to connection secret.
+                          - For Kubernetes secrets, this will be used as "metadata.annotations".
+                          - It is up to Secret Store implementation for others store types.
                         type: object
                       labels:
                         additionalProperties:
                           type: string
+                        description: |-
+                          Labels are the labels/tags to be added to connection secret.
+                          - For Kubernetes secrets, this will be used as "metadata.labels".
+                          - It is up to Secret Store implementation for others store types.
                         description: |-
                           Labels are the labels/tags to be added to connection secret.
                           - For Kubernetes secrets, this will be used as "metadata.labels".
                           - It is up to Secret Store implementation for others store types.
                         type: object
                       type:
+                        description: |-
+                          Type is the SecretType for the connection secret.
                         description: |-
                           Type is the SecretType for the connection secret.
                           - Only valid for Kubernetes Secret Stores.
@@ -413,6 +492,15 @@
                 - name
                 type: object
               writeConnectionSecretToRef:
+                description: |-
+                  WriteConnectionSecretToReference specifies the namespace and name of a
+                  Secret to which any connection details for this managed resource should
+                  be written. Connection details frequently include the endpoint, username,
+                  and password required to connect to the managed resource.
+                  This field is planned to be replaced in a future release in favor of
+                  PublishConnectionDetailsTo. Currently, both could be set independently
+                  and connection details would be published to both without affecting
+                  each other.
                 description: |-
                   WriteConnectionSecretToReference specifies the namespace and name of a
                   Secret to which any connection details for this managed resource should
@@ -462,9 +550,15 @@
                       description: |-
                         LastTransitionTime is the last time this condition transitioned from one
                         status to another.
+                      description: |-
+                        LastTransitionTime is the last time this condition transitioned from one
+                        status to another.
                       format: date-time
                       type: string
                     message:
+                      description: |-
+                        A Message containing details about this condition's last transition from
+                        one status to another, if any.
                       description: |-
                         A Message containing details about this condition's last transition from
                         one status to another, if any.
@@ -488,6 +582,9 @@
                       description: |-
                         Type of this condition. At most one of each condition type may apply to
                         a resource at any point in time.
+                      description: |-
+                        Type of this condition. At most one of each condition type may apply to
+                        a resource at any point in time.
                       type: string
                   required:
                   - lastTransitionTime
@@ -499,8 +596,6 @@
                 x-kubernetes-list-map-keys:
                 - type
                 x-kubernetes-list-type: map
-<<<<<<< HEAD
-=======
               observedGeneration:
                 description: |-
                   ObservedGeneration is the latest metadata.generation
@@ -508,7 +603,9 @@
                   it can not recover from without human intervention.
                 format: int64
                 type: integer
->>>>>>> 51c10b70
+                x-kubernetes-list-map-keys:
+                - type
+                x-kubernetes-list-type: map
             type: object
         required:
         - spec
